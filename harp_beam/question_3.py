--- conflicted
+++ resolved
@@ -37,12 +37,9 @@
 # Plot the convergence of the algorithm
 # just for the absolute error of gain sols
 
-plot_convergence(diff_AEP, i_max, "AEP", "Difference")
-plot_convergence(diff_EEPs, i_max, "EEPs", "Difference")
-<<<<<<< HEAD
-=======
+plot_convergence(diff_AEP, i_max, "Difference", "AEP")
+plot_convergence(diff_EEPs, i_max, "Difference", "EEPs")
 plot_convergence(np.log10(diff_EEPs), i_max, "EEP", "Log Absolute error")
->>>>>>> 260c3550
 
 # Get the number of iterations for the AEP and EEPs model matrices
 
