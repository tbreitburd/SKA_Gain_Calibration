--- conflicted
+++ resolved
@@ -243,17 +243,12 @@
             # Get the absolute error between the estimated gains and the true gains
 
             if norm_diff / norm_g <= tau:
-<<<<<<< HEAD
-                G_new = np.diag(g_new)
-                return G_new, diff, abs_error, amp_diff, phase_diff
-=======
                 abs_error.append(np.linalg.norm(np.abs(g_new - g_sol)))
                 amp_diff.append(np.linalg.norm(np.abs(np.abs(g_new) - np.abs(g_sol))))
                 phase_diff.append(
                     np.linalg.norm(np.abs(np.angle(g_new) - np.angle(g_sol)))
                 )
                 break
->>>>>>> 260c3550
             else:
                 g_new = (g_new + g_old) / 2
         g_old = g_new.copy()
