--- conflicted
+++ resolved
@@ -107,22 +107,14 @@
         P_EEPs_dB_X,
         label="Estimated array pattern X feed using EEPs",
         color="red",
-<<<<<<< HEAD
-        linestyle="dashed",
-=======
         linestyle="--",
->>>>>>> cc877323
     )
     ax[0].plot(
         theta,
         P_AEP_dB_X,
         label="Estimated array pattern X feed using AEP",
         color="green",
-<<<<<<< HEAD
-        linestyle="dashdot",
-=======
         linestyle=":",
->>>>>>> cc877323
     )
     ax[0].set_ylabel("Voltage (dBV)")
     ax[0].set_title("Station beam for X feed, frequency = " + str(frequency) + "MHz")
@@ -134,22 +126,14 @@
         P_EEPs_dB_Y,
         label="Estimated array pattern Y feed using EEPs",
         color="red",
-<<<<<<< HEAD
-        linestyle="dashed",
-=======
         linestyle="--",
->>>>>>> cc877323
     )
     ax[1].plot(
         theta,
         P_AEP_dB_Y,
         label="Estimated array pattern Y feed using AEP",
         color="green",
-<<<<<<< HEAD
-        linestyle="dashdot",
-=======
         linestyle=":",
->>>>>>> cc877323
     )
     ax[1].set_xlabel("Theta")
     ax[1].set_ylabel("Voltage (dBV)")
